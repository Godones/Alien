--- conflicted
+++ resolved
@@ -84,25 +84,15 @@
 
 #[derive(Debug)]
 pub struct Task {
-<<<<<<< HEAD
-    /// 任务的线程号
-    pub tid: TidHandle,
-    /// 任务所属进程号
-=======
     /// 任务的唯一标识
     pub tid: TidHandle,
     /// 作为进程时，pid == tid；作为线程时，pid 为其线程组 leader (父进程)的 tid 号。
->>>>>>> 1c5fca5f
     pub pid: usize,
     /// 当退出时是否向父进程发送信号 SIGCHLD。
     /// 如果创建时带 CLONE_THREAD 选项，则不发送信号，除非它是线程组(即拥有相同pid的所有线程)中最后一个退出的线程；
     /// 否则发送信号
     pub send_sigchld_when_exit: bool,
-<<<<<<< HEAD
-    /// 任务内核栈
-=======
     /// 内核栈
->>>>>>> 1c5fca5f
     pub kernel_stack: Stack,
     /// 更详细的信息
     inner: Mutex<TaskInner>,
@@ -110,38 +100,6 @@
 
 #[derive(Debug)]
 pub struct TaskInner {
-<<<<<<< HEAD
-    /// 任务名称
-    pub name: String,
-    /// 线程分配情况
-    pub threads: MinimalManager<()>,
-    /// 线程编号
-    /// 这个编号不同与tid，tid是唯一的，这个thread_number表示这个任务是一个进程还是一个线程
-    pub thread_number: usize,
-    /// 地址空间
-    pub address_space: Arc<Mutex<Sv39PageTable<PageAllocator>>>,
-    /// 任务状态
-    pub state: TaskState,
-    /// 所属的父任务
-    pub parent: Option<Weak<Task>>,
-    /// 子任务
-    pub children: Vec<Arc<Task>>,
-    /// 文件描述符表
-    pub fd_table: Arc<Mutex<FdManager>>,
-    /// 任务切换上下文
-    pub context: Context,
-    /// 当前所在目录信息
-    pub fs_info: FsContext,
-    /// 任务运行信息
-    pub statistical_data: StatisticalData,
-    /// 计时器
-    pub timer: TaskTimer,
-    /// 退出码
-    pub exit_code: i32,
-    /// 堆分配信息
-    pub heap: Arc<Mutex<HeapInfo>>,
-    /// mmap映射信息
-=======
     /// 任务名，一般为其文件路径加文件名
     pub name: String,
     /// 线程计数器，用于分配同一个线程组中的线程序号
@@ -171,10 +129,9 @@
     /// 堆空间
     pub heap: Arc<Mutex<HeapInfo>>,
     /// 地址空间中的映射信息
->>>>>>> 1c5fca5f
     pub mmap: MMapInfo,
     /// 信号量对应的一组处理函数。
-    /// 发送信号是通过 tid 查找的
+    /// 因为发送信号是通过 pid/tid 查找的，因此放在 inner 中一起调用时更容易导致死锁
     pub signal_handlers: Arc<Mutex<SignalHandlers>>,
     /// 接收信号的结构。每个线程中一定是独特的，而上面的 handler 可能是共享的
     pub signal_receivers: Arc<Mutex<SignalReceivers>>,
@@ -190,31 +147,20 @@
     /// 此时用户可能修改其中的 pc 信息(如musl-libc 的 pthread_cancel 函数)。
     /// 在这种情况下，需要手动在 sigreturn 时更新已保存的上下文信息
     pub signal_set_siginfo: bool,
-<<<<<<< HEAD
-    /// robust信息
-    pub robust: RobustList,
-    /// 共享内存
-    pub shm: BTreeMap<usize, ShmInfo>,
-    /// cpu亲核性
-=======
     /// robust 锁的列表
     pub robust: RobustList,
     /// 共享内存
     pub shm: BTreeMap<usize, ShmInfo>,
     /// cpu 亲和力，用于 cpu 调度时 倾向于将该任务调度给 哪个 CPU
->>>>>>> 1c5fca5f
     pub cpu_affinity: usize,
     /// 进程创建文件时，文件权限的默认掩码
     pub unmask: usize,
-<<<<<<< HEAD
-    /// 任务的用户栈区间
-=======
     /// 栈空间的信息
->>>>>>> 1c5fca5f
     pub stack: Range<usize>,
     /// 是否需要等待
     pub need_wait: u8,
 }
+
 #[derive(Debug, Copy, Clone)]
 pub struct TaskTimer {
     /// 计时器类型
