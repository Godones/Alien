--- conflicted
+++ resolved
@@ -1,189 +1,185 @@
-# 测试
-
-## simple
-
-- [x] wait
-- [x] waitpid
-- [x] write
-- [x] yield
-- [x] times
-- [x] sleep
-- [x] read
-- [x] uname
-- [x] openat
-- [x] open
-- [x] mkdir
-- [x] gettimeofday
-- [x] getpid
-- [x] getppid
-- [x] getcwd
-- [x] fstat
-- [x] fork
-- [x] exit
-- [x] execve
-- [x] close
-- [x] chdir
-- [x] pipe
-- [x] dup
-- [x] dup2
-- [x] unlink
-- [x] brk
-- [x] mount
-- [x] getdents
-- [x] munmap
-- [x] clone
-
-## libctest-static
-
-- [x] argv
-- [x] basename
-- [x] clocale_mbfuncs
-- [x] clock_gettime
-- [x] crypt
-- [x] daemon_failure
-- [x] dirname
-- [x] dn_expand_empty
-- [x] dn_expand_ptr_0
-- [x] env
-- [x] fdopen
-- [x] fflush_exit
-- [x] fgets_eof
-- [x] fgetwc_buffering
-- [x] fnmatch
-- [x] fpclassify_invalid_ld80
-- [x] fscanf
-- [x] ftello_unflushed_append
-- [x] fwscanf
-- [ ] getpwnam_r_crash    [socket+connect]
-- [ ] getpwnam_r_errno    [socket+connect]
-- [x] iconv_open
-- [x] iconv_roundtrips
-- [x] inet_ntop_v4mapped
-- [x] inet_pton
-- [x] inet_pton_empty_last_field
-- [x] iswspace_null
-- [x] lrand48_signextend
-- [x] lseek_large
-- [x] malloc_0
-- [x] mbc
-- [x] mbsrtowcs_overflow
-- [x] memmem_oob
-- [x] memmem_oob_read
-- [x] memstream
-- [x] mkdtemp_failure
-- [x] mkstemp_failure
-- [x] pleval
-- [x] printf_1e9_oob
-- [x] printf_fmt_g_round
-- [x] printf_fmt_g_zeros
-- [x] printf_fmt_n
-- [x] pthread_cancel
-- [x] pthread_cancel_points
-- [x] pthread_cancel_sem_wait
-- [x] pthread_cond
-- [x] pthread_condattr_setclock
-- [x] pthread_cond_smasher
-- [x] pthread_exit_cancel
-- [x] pthread_once_deadlock
-- [x] pthread_robust_detach
-- [x] pthread_rwlock_ebusy
-- [x] pthread_tsd
-- [x] putenv_doublefree
-- [x] qsort
-- [x] random
-- [x] regex_backref_0
-- [x] regex_bracket_icase
-- [x] regexec_nosub
-- [x] regex_ere_backref
-- [x] regex_escaped_high_byte
-- [x] regex_negated_range
-- [x] rewind_clear_error
-- [x] rlimit_open_files
-- [x] scanf_bytes_consumed
-- [x] scanf_match_literal_eof
-- [x] scanf_nullbyte_char
-- [x] search_hsearch
-- [x] search_insque
-- [x] search_lsearch
-- [x] search_tsearch
-- [x] setjmp
-- [x] setvbuf_unget
-- [x] sigprocmask_internal
-- [x] snprintf
-- [ ] socket
-- [x] sscanf
-- [x] sscanf_eof
-- [x] sscanf_long
-- [x] stat
-- [x] statvfs
-- [x] strftime
-- [x] string
-- [x] string_memcpy
-- [x] string_memmem
-- [x] string_memset
-- [x] string_strchr
-- [x] string_strcspn
-- [x] string_strstr
-- [x] strptime
-- [x] strtod
-- [x] strtod_simple
-- [x] strtof
-- [x] strtol
-- [x] strtold
-- [x] strverscmp
-- [x] swprintf
-- [x] syscall_sign_extend
-- [x] tgmath
-- [x] time
-- [x] udiv
-- [x] ungetc
-- [x] uselocale_0
-- [x] utime
-- [x] wcsncpy_read_overflow
-- [x] wcsstr
-- [x] wcsstr_false_negative
-- [x] wcstol
-
-
-
-## libctest-dyn
-
-
-
-## other
-
-- [x] busybox
-- [x] lua
-- [x] time-test
-- [x] bash
-- [x] iozone
-  - [x] ./iozone -a -r 1k -s 4m
-  - [x] ./iozone -t 4 -i 0 -i 1 -r 1k -s 1m
-  - [x] ./iozone -t 4 -i 0 -i 2 -r 1k -s 1m
-  - [x] ./iozone -t 4 -i 0 -i 3 -r 1k -s 1m
-  - [x] ./iozone -t 4 -i 0 -i 5 -r 1k -s 1m
-  - [x] ./iozone -t 4 -i 6 -i 7 -r 1k -s 1m
-  - [x] ./iozone -t 4 -i 9 -i 10 -r 1k -s 1m
-  - [x] ./iozone -t 4 -i 11 -i 12 -r 1k -s 1m
-<<<<<<< HEAD
-- [x] unixbench
-=======
-- [ ] unixbench
->>>>>>> 26dd8c05
-
-
-
-
-
-## 工具配置
-
-[Rust cross compilation](https://danielmangum.com/posts/risc-v-bytes-rust-cross-compilation/)
-
-[opensibi](https://tinylab.org/riscv-opensbi-quickstart/)
-
-[Rust - OSDev Wiki](https://wiki.osdev.org/Rust)
-
-[file system function](https://www.cnblogs.com/XNQC1314/p/9251197.html)
-
-
-
+# 测试
+
+## simple
+
+- [x] wait
+- [x] waitpid
+- [x] write
+- [x] yield
+- [x] times
+- [x] sleep
+- [x] read
+- [x] uname
+- [x] openat
+- [x] open
+- [x] mkdir
+- [x] gettimeofday
+- [x] getpid
+- [x] getppid
+- [x] getcwd
+- [x] fstat
+- [x] fork
+- [x] exit
+- [x] execve
+- [x] close
+- [x] chdir
+- [x] pipe
+- [x] dup
+- [x] dup2
+- [x] unlink
+- [x] brk
+- [x] mount
+- [x] getdents
+- [x] munmap
+- [x] clone
+
+## libctest-static
+
+- [x] argv
+- [x] basename
+- [x] clocale_mbfuncs
+- [x] clock_gettime
+- [x] crypt
+- [x] daemon_failure
+- [x] dirname
+- [x] dn_expand_empty
+- [x] dn_expand_ptr_0
+- [x] env
+- [x] fdopen
+- [x] fflush_exit
+- [x] fgets_eof
+- [x] fgetwc_buffering
+- [x] fnmatch
+- [x] fpclassify_invalid_ld80
+- [x] fscanf
+- [x] ftello_unflushed_append
+- [x] fwscanf
+- [ ] getpwnam_r_crash    [socket+connect]
+- [ ] getpwnam_r_errno    [socket+connect]
+- [x] iconv_open
+- [x] iconv_roundtrips
+- [x] inet_ntop_v4mapped
+- [x] inet_pton
+- [x] inet_pton_empty_last_field
+- [x] iswspace_null
+- [x] lrand48_signextend
+- [x] lseek_large
+- [x] malloc_0
+- [x] mbc
+- [x] mbsrtowcs_overflow
+- [x] memmem_oob
+- [x] memmem_oob_read
+- [x] memstream
+- [x] mkdtemp_failure
+- [x] mkstemp_failure
+- [x] pleval
+- [x] printf_1e9_oob
+- [x] printf_fmt_g_round
+- [x] printf_fmt_g_zeros
+- [x] printf_fmt_n
+- [x] pthread_cancel
+- [x] pthread_cancel_points
+- [x] pthread_cancel_sem_wait
+- [x] pthread_cond
+- [x] pthread_condattr_setclock
+- [x] pthread_cond_smasher
+- [x] pthread_exit_cancel
+- [x] pthread_once_deadlock
+- [x] pthread_robust_detach
+- [x] pthread_rwlock_ebusy
+- [x] pthread_tsd
+- [x] putenv_doublefree
+- [x] qsort
+- [x] random
+- [x] regex_backref_0
+- [x] regex_bracket_icase
+- [x] regexec_nosub
+- [x] regex_ere_backref
+- [x] regex_escaped_high_byte
+- [x] regex_negated_range
+- [x] rewind_clear_error
+- [x] rlimit_open_files
+- [x] scanf_bytes_consumed
+- [x] scanf_match_literal_eof
+- [x] scanf_nullbyte_char
+- [x] search_hsearch
+- [x] search_insque
+- [x] search_lsearch
+- [x] search_tsearch
+- [x] setjmp
+- [x] setvbuf_unget
+- [x] sigprocmask_internal
+- [x] snprintf
+- [ ] socket
+- [x] sscanf
+- [x] sscanf_eof
+- [x] sscanf_long
+- [x] stat
+- [x] statvfs
+- [x] strftime
+- [x] string
+- [x] string_memcpy
+- [x] string_memmem
+- [x] string_memset
+- [x] string_strchr
+- [x] string_strcspn
+- [x] string_strstr
+- [x] strptime
+- [x] strtod
+- [x] strtod_simple
+- [x] strtof
+- [x] strtol
+- [x] strtold
+- [x] strverscmp
+- [x] swprintf
+- [x] syscall_sign_extend
+- [x] tgmath
+- [x] time
+- [x] udiv
+- [x] ungetc
+- [x] uselocale_0
+- [x] utime
+- [x] wcsncpy_read_overflow
+- [x] wcsstr
+- [x] wcsstr_false_negative
+- [x] wcstol
+
+
+
+## libctest-dyn
+
+
+
+## other
+
+- [x] busybox
+- [x] lua
+- [x] time-test
+- [x] bash
+- [x] iozone
+  - [x] ./iozone -a -r 1k -s 4m
+  - [x] ./iozone -t 4 -i 0 -i 1 -r 1k -s 1m
+  - [x] ./iozone -t 4 -i 0 -i 2 -r 1k -s 1m
+  - [x] ./iozone -t 4 -i 0 -i 3 -r 1k -s 1m
+  - [x] ./iozone -t 4 -i 0 -i 5 -r 1k -s 1m
+  - [x] ./iozone -t 4 -i 6 -i 7 -r 1k -s 1m
+  - [x] ./iozone -t 4 -i 9 -i 10 -r 1k -s 1m
+  - [x] ./iozone -t 4 -i 11 -i 12 -r 1k -s 1m
+- [ ] unixbench
+
+
+
+
+
+## 工具配置
+
+[Rust cross compilation](https://danielmangum.com/posts/risc-v-bytes-rust-cross-compilation/)
+
+[opensibi](https://tinylab.org/riscv-opensbi-quickstart/)
+
+[Rust - OSDev Wiki](https://wiki.osdev.org/Rust)
+
+[file system function](https://www.cnblogs.com/XNQC1314/p/9251197.html)
+
+
+